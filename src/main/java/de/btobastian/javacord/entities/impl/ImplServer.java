--- conflicted
+++ resolved
@@ -572,19 +572,11 @@
                                 .header("authorization", api.getToken())
                                 .asJson();
                         api.checkResponse(response);
-<<<<<<< HEAD
                         api.checkRateLimit(response, RateLimitType.UNKNOWN, ImplServer.this, null);
-                        JSONArray bannedUsersJson = response.getBody().getArray();
-                        User[] bannedUsers = new User[bannedUsersJson.length()];
-                        for (int i = 0; i < bannedUsersJson.length(); i++) {
-                            bannedUsers[i] = api.getOrCreateUser(bannedUsersJson.getJSONObject(i));
-=======
-                        api.checkRateLimit(response, RateLimitType.UNKNOWN, ImplServer.this);
                         JSONArray bansJson = response.getBody().getArray();
                         Ban[] bans = new Ban[bansJson.length()];
                         for (int i = 0; i < bansJson.length(); i++) {
                             bans[i] = new ImplBan(api, ImplServer.this, bansJson.getJSONObject(i));
->>>>>>> a6c8e655
                         }
                         logger.debug("Got bans for server {} (amount: {})", ImplServer.this, bans.length);
                         return bans;
