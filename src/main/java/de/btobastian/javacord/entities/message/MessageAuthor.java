package de.btobastian.javacord.entities.message;

import de.btobastian.javacord.AccountType;
import de.btobastian.javacord.DiscordApi;
import de.btobastian.javacord.entities.*;

import java.util.Optional;
import java.util.concurrent.CompletableFuture;

/**
 * This class represents either a user or a webhook.
 */
public interface MessageAuthor extends DiscordEntity {

    /**
     * Gets the message.
     *
     * @return The message.
     */
    Message getMessage();

    /**
     * Gets the name of the author.
     *
     * @return The name of the author.
     */
    String getName();

    /**
     * Gets the display name of the author.
     *
     * @return The display name of the author.
     */
    default String getDisplayName() {
        Optional<Server> server = getMessage().getServer();
        Optional<User> user = asUser();
        if (user.isPresent()) {
            return server.map(s -> user.get().getDisplayName(s)).orElseGet(() -> user.get().getName());
        }
        return getName();
    }

    /**
     * Gets the discriminator of the author.
     *
     * @return The discriminator of the author.
     */
    String getDiscriminator();

    /**
     * Gets the avatar of the author.
     *
     * @return The avatar of the author.
     */
    Icon getAvatar();

    /**
     * Checks if the author of the message is a user.
     *
     * @return Whether the author is a user or not.
     */
    boolean isUser();

    /**
     * Checks if the author is the owner of the current account.
     * Always returns <code>false</code> if logged in to a user account.
     *
     * @return Whether the author is the owner of the current account.
     */
    default boolean isBotOwner() {
        return getApi().getAccountType() == AccountType.BOT && isUser() && getApi().getOwnerId() == getId();
    }

    /**
<<<<<<< HEAD
     * Checks if the author can manage the server where the message was sent.
     * Always returns {@code false} if the author is not a user or the message was not sent on a server.
     *
     * @return Whether the author can manage the server or not.
     */
    default boolean canManageServer() {
        return getMessage()
                .getServer()
                .flatMap(server -> asUser().map(server::canManageServer))
=======
     * Checks if the author is an administrator of the server where the message was sent.
     * Always returns {@code false} if the author is not a user or the message was not sent on a server.
     *
     * @return Whether the author is an administrator of the server or not.
     */
    default boolean isServerAdmin() {
        return getMessage()
                .getServer()
                .flatMap(server -> asUser().map(server::isAdmin))
>>>>>>> daa2fe48
                .orElse(false);
    }

    /**
     * Gets the author as user.
     *
     * @return The author as user.
     */
    default Optional<User> asUser() {
        if (isUser()) {
            return getApi().getUserById(getId());
        }
        return Optional.empty();
    }

    /**
     * Checks if the author is a webhook.
     *
     * @return Whether the author is a webhook or not.
     */
    boolean isWebhook();

    /**
     * Gets the author as a webhook.
     *
     * @return The author as a webhook.
     */
    default Optional<CompletableFuture<Webhook>> asWebhook() {
        if (isWebhook()) {
            return Optional.of(getApi().getWebhookById(getId()));
        }
        return Optional.empty();
    }

    /**
     * Gets if this author is the user of the connected account.
     *
     * @return Whether this author is the user of the connected account or not.
     * @see DiscordApi#getYourself()
     */
    default boolean isYourself() {
        return getApi().getYourself().getId() == getId();
    }

}<|MERGE_RESOLUTION|>--- conflicted
+++ resolved
@@ -72,7 +72,6 @@
     }
 
     /**
-<<<<<<< HEAD
      * Checks if the author can manage the server where the message was sent.
      * Always returns {@code false} if the author is not a user or the message was not sent on a server.
      *
@@ -82,7 +81,10 @@
         return getMessage()
                 .getServer()
                 .flatMap(server -> asUser().map(server::canManageServer))
-=======
+                .orElse(false);
+    }
+  
+    /**  
      * Checks if the author is an administrator of the server where the message was sent.
      * Always returns {@code false} if the author is not a user or the message was not sent on a server.
      *
@@ -92,7 +94,6 @@
         return getMessage()
                 .getServer()
                 .flatMap(server -> asUser().map(server::isAdmin))
->>>>>>> daa2fe48
                 .orElse(false);
     }
 
